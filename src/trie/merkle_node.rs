//! Contains constructs for describing the nodes in a Binary Merkle Patricia Tree
//! used by Starknet.
//!
//! For more information about how these Starknet trees are structured, see
//! [`MerkleTree`](super::merkle_tree::MerkleTree).

use bitvec::order::Msb0;
use bitvec::slice::BitSlice;
use parity_scale_codec::{Decode, Encode};
use starknet_types_core::felt::Felt;

use super::path::Path;

/// Id of a Node within the tree
#[derive(Copy, Clone, Debug, PartialEq, Eq, Default, PartialOrd, Ord, Hash, Encode, Decode)]
pub struct NodeId(pub u64);

impl NodeId {
    /// Mutates the given NodeId to be the next one and returns it.
    pub fn next_id(&mut self) -> NodeId {
        self.0 = self.0.checked_add(1).expect("Node id overflow");
        NodeId(self.0)
    }

    pub fn reset(&mut self) {
        self.0 = 0;
    }
}

/// A node in a Binary Merkle-Patricia Tree graph.
#[derive(Clone, Debug, PartialEq, Eq, PartialOrd, Ord, Hash, Encode, Decode)]
pub enum Node {
    /// A node that has not been fetched from storage yet.
    ///
    /// As such, all we know is its hash.
    Unresolved(Felt),
    /// A branch node with exactly two children.
    Binary(BinaryNode),
    /// Describes a path connecting two other nodes.
    Edge(EdgeNode),
}

#[derive(Copy, Clone, Debug, PartialEq, Eq, PartialOrd, Ord, Hash, Encode, Decode)]
pub enum NodeHandle {
    Hash(Felt),
    InMemory(NodeId),
}

/// Describes the [Node::Binary] variant.
#[derive(Clone, Debug, PartialEq, Eq, PartialOrd, Ord, Hash, Encode, Decode)]
pub struct BinaryNode {
<<<<<<< HEAD
    /// The hash of this node. Is [None] if the node
    /// has not yet been committed.
    pub hash: Option<Felt252Wrapper>,
=======
    /// The hash of this node.
    pub hash: Option<Felt>,
>>>>>>> 5b8b67ab
    /// The height of this node in the tree.
    pub height: u64,
    /// [Left](Direction::Left) child.
    pub left: NodeHandle,
    /// [Right](Direction::Right) child.
    pub right: NodeHandle,
}

/// Node that is an edge.
#[derive(Clone, Debug, PartialEq, Eq, PartialOrd, Ord, Hash, Encode, Decode)]
pub struct EdgeNode {
    /// The hash of this node. Is [None] if the node
    /// has not yet been committed.
    pub hash: Option<Felt>,
    /// The starting height of this node in the tree.
    pub height: u64,
    /// The path this edge takes.
    pub path: Path,
    /// The child of this node.
    pub child: NodeHandle,
}

/// Describes the direction a child of a [BinaryNode] may have.
///
/// Binary nodes have two children, one left and one right.
#[derive(Copy, Clone, Debug, PartialEq, Eq, PartialOrd, Ord, Hash, Encode, Decode)]
pub enum Direction {
    /// Left direction.
    Left,
    /// Right direction.
    Right,
}

impl Direction {
    /// Inverts the [Direction].
    ///
    /// [Left] becomes [Right], and [Right] becomes [Left].
    ///
    /// [Left]: Direction::Left
    /// [Right]: Direction::Right
    pub fn invert(self) -> Direction {
        match self {
            Direction::Left => Direction::Right,
            Direction::Right => Direction::Left,
        }
    }
}

impl From<bool> for Direction {
    fn from(tf: bool) -> Self {
        match tf {
            true => Direction::Right,
            false => Direction::Left,
        }
    }
}

impl From<Direction> for bool {
    fn from(direction: Direction) -> Self {
        match direction {
            Direction::Left => false,
            Direction::Right => true,
        }
    }
}

impl BinaryNode {
    /// Maps the key's bit at the binary node's height to a [Direction].
    ///
    /// This can be used to check which direction the key describes in the context
    /// of this binary node i.e. which direction the child along the key's path would
    /// take.
    ///
    /// # Arguments
    ///
    /// * `key` - The key to get the direction of.
    ///
    /// # Returns
    ///
    /// The direction of the key.
    pub fn direction(&self, key: &BitSlice<u8, Msb0>) -> Direction {
        key[self.height as usize].into()
    }

    /// Returns the [Left] or [Right] child.
    ///
    /// [Left]: Direction::Left
    /// [Right]: Direction::Right
    ///
    /// # Arguments
    ///
    /// `direction` - The direction where to get the child from.
    ///
    /// # Returns
    ///
    /// The child in the specified direction.
    pub fn get_child(&self, direction: Direction) -> NodeHandle {
        match direction {
            Direction::Left => self.left,
            Direction::Right => self.right,
        }
    }
}

impl Node {
    /// Returns true if the node represents an empty node -- this is defined as a node
    /// with the [Felt::ZERO].
    ///
    /// This can occur for the root node in an empty graph.
    pub fn is_empty(&self) -> bool {
        match self {
            Node::Unresolved(hash) => hash == &Felt::ZERO,
            _ => false,
        }
    }

    /// Is the node a binary node.
    pub fn is_binary(&self) -> bool {
        matches!(self, Node::Binary(..))
    }

    /// Convert to node to binary node type (returns None if it's not a binary node).
    pub fn as_binary(&self) -> Option<&BinaryNode> {
        match self {
            Node::Binary(binary) => Some(binary),
            _ => None,
        }
    }

    pub fn hash(&self) -> Option<Felt> {
        match self {
            Node::Unresolved(hash) => Some(*hash),
            Node::Binary(binary) => binary.hash,
            Node::Edge(edge) => edge.hash,
        }
    }
}

impl EdgeNode {
    /// Returns true if the edge node's path matches the same path given by the key.
    ///
    /// # Arguments
    ///
    /// * `key` - The key to check if the path matches with the edge node.
    pub fn path_matches(&self, key: &BitSlice<u8, Msb0>) -> bool {
        self.path.0
            == key[(self.height as usize)..(self.height + self.path.0.len() as u64) as usize]
    }

    /// Returns the common bit prefix between the edge node's path and the given key.
    ///
    /// This is calculated with the edge's height taken into account.
    ///
    /// # Arguments
    ///
    /// * `key` - The key to get the common path from.
    pub fn common_path(&self, key: &BitSlice<u8, Msb0>) -> &BitSlice<u8, Msb0> {
        let key_path = key.iter().skip(self.height as usize);
        let common_length = key_path
            .zip(self.path.0.iter())
            .take_while(|(a, b)| a == b)
            .count();

        &self.path.0[..common_length]
    }
}

#[test]
fn test_path_matches_basic() {
    let path = Path(
        BitSlice::<u8, Msb0>::from_slice(&[0b10101010, 0b01010101, 0b10101010, 0b01010101])
            .to_bitvec(),
    );
    let edge = EdgeNode {
        hash: None,
        height: 0,
        path,
        child: NodeHandle::Hash(Felt252Wrapper::ZERO),
    };

    let key = BitSlice::<u8, Msb0>::from_slice(&[0b10101010, 0b01010101, 0b10101010, 0b01010101]);
    assert!(edge.path_matches(key));
}

#[test]
fn test_path_matches_with_height() {
    let path = Path(
        BitSlice::<u8, Msb0>::from_slice(&[0b10101010, 0b01010101, 0b10101010, 0b01010101])
            .to_bitvec(),
    );
    let edge = EdgeNode {
        hash: None,
        height: 8,
        path,
        child: NodeHandle::Hash(Felt252Wrapper::ZERO),
    };

    let key = BitSlice::<u8, Msb0>::from_slice(&[
        0b10101010, 0b10101010, 0b01010101, 0b10101010, 0b01010101,
    ]);
    assert!(edge.path_matches(key));
}

#[test]
fn test_path_matches_only_part_with_height() {
    let path = Path(
        BitSlice::<u8, Msb0>::from_slice(&[0b10101010, 0b01010101, 0b10101010, 0b01010101])
            .to_bitvec(),
    );
    let edge = EdgeNode {
        hash: None,
        height: 8,
        path,
        child: NodeHandle::Hash(Felt252Wrapper::ZERO),
    };

    let key = BitSlice::<u8, Msb0>::from_slice(&[
        0b10101010, 0b10101010, 0b01010101, 0b10101010, 0b01010101, 0b10101010,
    ]);
    assert!(edge.path_matches(key));
}

#[test]
fn test_path_dont_match() {
    let path = Path(
        BitSlice::<u8, Msb0>::from_slice(&[0b10111010, 0b01010101, 0b10101010, 0b01010101])
            .to_bitvec(),
    );
    let edge = EdgeNode {
        hash: None,
        height: 0,
        path,
        child: NodeHandle::Hash(Felt252Wrapper::ZERO),
    };

    let key = BitSlice::<u8, Msb0>::from_slice(&[
        0b10101010, 0b01010101, 0b10101010, 0b01010101, 0b10101010,
    ]);
    assert!(!edge.path_matches(key));
}

#[test]
fn test_common_path_basic() {
    let path = Path(
        BitSlice::<u8, Msb0>::from_slice(&[0b10101010, 0b01010101, 0b10101010, 0b01010101])
            .to_bitvec(),
    );
    let edge = EdgeNode {
        hash: None,
        height: 0,
        path: path.clone(),
        child: NodeHandle::Hash(Felt252Wrapper::ZERO),
    };

    let key = BitSlice::<u8, Msb0>::from_slice(&[0b10101010, 0b01010101, 0b10101010, 0b01010101]);
    assert_eq!(edge.common_path(key), &path.0);
}

#[test]
fn test_common_path_only_part() {
    let path = Path(
        BitSlice::<u8, Msb0>::from_slice(&[0b10101010, 0b01010101, 0b10101010, 0b01010101])
            .to_bitvec(),
    );
    let edge = EdgeNode {
        hash: None,
        height: 0,
        path,
        child: NodeHandle::Hash(Felt252Wrapper::ZERO),
    };

    let key = BitSlice::<u8, Msb0>::from_slice(&[0b10101010, 0b01010101]);
    assert_eq!(
        edge.common_path(key),
        BitSlice::<u8, Msb0>::from_slice(&[0b10101010, 0b01010101])
    );
}

#[test]
fn test_common_path_part_with_height() {
    let path = Path(
        BitSlice::<u8, Msb0>::from_slice(&[0b10101010, 0b01010101, 0b10101010, 0b01010101])
            .to_bitvec(),
    );
    let edge = EdgeNode {
        hash: None,
        height: 8,
        path,
        child: NodeHandle::Hash(Felt252Wrapper::ZERO),
    };

    let key = BitSlice::<u8, Msb0>::from_slice(&[0b01010101, 0b10101010]);
    assert_eq!(
        edge.common_path(key),
        BitSlice::<u8, Msb0>::from_slice(&[0b10101010])
    );
}

#[test]
fn test_no_common_path() {
    let path = Path(
        BitSlice::<u8, Msb0>::from_slice(&[0b10101010, 0b01010101, 0b10101010, 0b01010101])
            .to_bitvec(),
    );
    let edge = EdgeNode {
        hash: None,
        height: 0,
        path,
        child: NodeHandle::Hash(Felt252Wrapper::ZERO),
    };

    let key = BitSlice::<u8, Msb0>::from_slice(&[0b01010101, 0b10101010]);
    assert_eq!(edge.common_path(key), BitSlice::<u8, Msb0>::empty());
}<|MERGE_RESOLUTION|>--- conflicted
+++ resolved
@@ -49,14 +49,9 @@
 /// Describes the [Node::Binary] variant.
 #[derive(Clone, Debug, PartialEq, Eq, PartialOrd, Ord, Hash, Encode, Decode)]
 pub struct BinaryNode {
-<<<<<<< HEAD
     /// The hash of this node. Is [None] if the node
     /// has not yet been committed.
-    pub hash: Option<Felt252Wrapper>,
-=======
-    /// The hash of this node.
     pub hash: Option<Felt>,
->>>>>>> 5b8b67ab
     /// The height of this node in the tree.
     pub height: u64,
     /// [Left](Direction::Left) child.
@@ -234,7 +229,7 @@
         hash: None,
         height: 0,
         path,
-        child: NodeHandle::Hash(Felt252Wrapper::ZERO),
+        child: NodeHandle::Hash(Felt::ZERO),
     };
 
     let key = BitSlice::<u8, Msb0>::from_slice(&[0b10101010, 0b01010101, 0b10101010, 0b01010101]);
@@ -251,7 +246,7 @@
         hash: None,
         height: 8,
         path,
-        child: NodeHandle::Hash(Felt252Wrapper::ZERO),
+        child: NodeHandle::Hash(Felt::ZERO),
     };
 
     let key = BitSlice::<u8, Msb0>::from_slice(&[
@@ -270,7 +265,7 @@
         hash: None,
         height: 8,
         path,
-        child: NodeHandle::Hash(Felt252Wrapper::ZERO),
+        child: NodeHandle::Hash(Felt::ZERO),
     };
 
     let key = BitSlice::<u8, Msb0>::from_slice(&[
@@ -289,7 +284,7 @@
         hash: None,
         height: 0,
         path,
-        child: NodeHandle::Hash(Felt252Wrapper::ZERO),
+        child: NodeHandle::Hash(Felt::ZERO),
     };
 
     let key = BitSlice::<u8, Msb0>::from_slice(&[
@@ -308,7 +303,7 @@
         hash: None,
         height: 0,
         path: path.clone(),
-        child: NodeHandle::Hash(Felt252Wrapper::ZERO),
+        child: NodeHandle::Hash(Felt::ZERO),
     };
 
     let key = BitSlice::<u8, Msb0>::from_slice(&[0b10101010, 0b01010101, 0b10101010, 0b01010101]);
@@ -325,7 +320,7 @@
         hash: None,
         height: 0,
         path,
-        child: NodeHandle::Hash(Felt252Wrapper::ZERO),
+        child: NodeHandle::Hash(Felt::ZERO),
     };
 
     let key = BitSlice::<u8, Msb0>::from_slice(&[0b10101010, 0b01010101]);
@@ -345,7 +340,7 @@
         hash: None,
         height: 8,
         path,
-        child: NodeHandle::Hash(Felt252Wrapper::ZERO),
+        child: NodeHandle::Hash(Felt::ZERO),
     };
 
     let key = BitSlice::<u8, Msb0>::from_slice(&[0b01010101, 0b10101010]);
@@ -365,7 +360,7 @@
         hash: None,
         height: 0,
         path,
-        child: NodeHandle::Hash(Felt252Wrapper::ZERO),
+        child: NodeHandle::Hash(Felt::ZERO),
     };
 
     let key = BitSlice::<u8, Msb0>::from_slice(&[0b01010101, 0b10101010]);
