--- conflicted
+++ resolved
@@ -110,11 +110,7 @@
 /// Definition and basic implementation of an CommitID
 pub mod id;
 
-<<<<<<< HEAD
 pub use bonsai_database::{BonsaiDatabase, DBError, BonsaiPersistentDatabase, DatabaseKey};
-=======
-pub use bonsai_database::{BonsaiDatabase, DBError};
->>>>>>> 54d43365
 pub use error::BonsaiStorageError;
 pub use trie::merkle_tree::{Membership, ProofNode};
 
